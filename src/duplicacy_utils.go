// Copyright (c) Acrosync LLC. All rights reserved.
// Free for personal use and commercial trial
// Commercial use requires per-user licenses available from https://duplicacy.com

package duplicacy

import (
	"bufio"
	"crypto/sha256"
	"fmt"
	"io"
	"os"
	"regexp"
	"strconv"
	"strings"
	"time"
<<<<<<< HEAD
	"runtime"
=======
        "runtime"
>>>>>>> 68b60499

	"github.com/gilbertchen/gopass"
	"golang.org/x/crypto/pbkdf2"
)

var RunInBackground bool = false

type RateLimitedReader struct {
	Content   []byte
	Rate      float64
	Next      int
	StartTime time.Time
}

var RegexMap map[string]*regexp.Regexp

func init() {

	if RegexMap == nil {
		RegexMap = make(map[string]*regexp.Regexp)
	}

}

func CreateRateLimitedReader(content []byte, rate int) *RateLimitedReader {
	return &RateLimitedReader{
		Content: content,
		Rate:    float64(rate * 1024),
		Next:    0,
	}
}

func IsEmptyFilter(pattern string) bool {
	if pattern == "+" || pattern == "-" || pattern == "i:" || pattern == "e:" {
		return true
	} else {
		return false
	}
}

func IsUnspecifiedFilter(pattern string) bool {
	if pattern[0] != '+' && pattern[0] != '-' && !strings.HasPrefix(pattern, "i:") && !strings.HasPrefix(pattern, "e:")  {
		return true
	} else {
		return false
	}
}

func IsValidRegex(pattern string) (valid bool, err error) {

	var re *regexp.Regexp = nil

	if re, valid = RegexMap[pattern]; valid && re != nil {
		return true, nil
	}

	re, err = regexp.Compile(pattern)

	if err != nil {
		return false, err
	} else {
		RegexMap[pattern] = re
		LOG_DEBUG("REGEX_STORED", "Saved compiled regex for pattern \"%s\", regex=%#v", pattern, re)
		return true, err
	}
}

func (reader *RateLimitedReader) Length() int64 {
	return int64(len(reader.Content))
}

func (reader *RateLimitedReader) Reset() {
	reader.Next = 0
}

func (reader *RateLimitedReader) Seek(offset int64, whence int) (int64, error) {
	if whence == io.SeekStart {
		reader.Next = int(offset)
	} else if whence == io.SeekCurrent {
		reader.Next += int(offset)
	} else {
		reader.Next = len(reader.Content) - int(offset)
	}
	return int64(reader.Next), nil
}

func (reader *RateLimitedReader) Read(p []byte) (n int, err error) {

	if reader.Next >= len(reader.Content) {
		return 0, io.EOF
	}

	if reader.Rate <= 0 {
		n := copy(p, reader.Content[reader.Next:])
		reader.Next += n
		if reader.Next >= len(reader.Content) {
			return n, io.EOF
		}
		return n, nil
	}

	if reader.StartTime.IsZero() {
		reader.StartTime = time.Now()
	}

	elapsed := time.Since(reader.StartTime).Seconds()
	delay := float64(reader.Next)/reader.Rate - elapsed
	end := reader.Next + int(reader.Rate/5)
	if delay > 0 {
		time.Sleep(time.Duration(delay * float64(time.Second)))
	} else {
		end += -int(delay * reader.Rate)
	}

	if end > len(reader.Content) {
		end = len(reader.Content)
	}

	n = copy(p, reader.Content[reader.Next:end])
	reader.Next += n
	return n, nil
}

func RateLimitedCopy(writer io.Writer, reader io.Reader, rate int) (written int64, err error) {
	if rate <= 0 {
		return io.Copy(writer, reader)
	}
	for range time.Tick(time.Second / 5) {
		n, err := io.CopyN(writer, reader, int64(rate*1024/5))
		written += n
		if err != nil {
			if err == io.EOF {
				return written, nil
			} else {
				return written, err
			}
		}
	}
	return written, nil
}

// GenerateKeyFromPassword generates a key from the password.
func GenerateKeyFromPassword(password string, salt []byte, iterations int) []byte {
	return pbkdf2.Key([]byte(password), salt, iterations, 32, sha256.New)
}

// Get password from preference, env, but don't start any keyring request
func GetPasswordFromPreference(preference Preference, passwordType string) string {
	passwordID := passwordType
	if preference.Name != "default" {
		passwordID = preference.Name + "_" + passwordID
	}

	{
		name := strings.ToUpper("duplicacy_" + passwordID)
		LOG_DEBUG("PASSWORD_ENV_VAR", "Reading the environment variable %s", name)
		if password, found := os.LookupEnv(name); found && password != "" {
			return password
		}

		re := regexp.MustCompile(`[^a-zA-Z0-9_]`)
		namePlain := re.ReplaceAllString(name, "_")
		if namePlain != name {
			LOG_DEBUG("PASSWORD_ENV_VAR", "Reading the environment variable %s", namePlain)
			if password, found := os.LookupEnv(namePlain); found && password != "" {
				return password
			}
		}
	}

	// If the password is stored in the preference, there is no need to include the storage name
	// (i.e., preference.Name) in the key, so the key name should really be passwordType rather
	// than passwordID; we're using passwordID here only for backward compatibility
	if len(preference.Keys) > 0 && len(preference.Keys[passwordID]) > 0 {
		LOG_DEBUG("PASSWORD_PREFERENCE", "Reading %s from preferences", passwordID)
		return preference.Keys[passwordID]
	}

	if len(preference.Keys) > 0 && len(preference.Keys[passwordType]) > 0 {
		LOG_DEBUG("PASSWORD_PREFERENCE", "Reading %s from preferences", passwordType)
		return preference.Keys[passwordType]
	}

	return ""
}

// GetPassword attempts to get the password from KeyChain/KeyRing, environment variables, or keyboard input.
func GetPassword(preference Preference, passwordType string, prompt string,
	showPassword bool, resetPassword bool) string {
	passwordID := passwordType

	preferencePassword := GetPasswordFromPreference(preference, passwordType)
	if preferencePassword != "" {
		return preferencePassword
	}

	if preference.Name != "default" {
		passwordID = preference.Name + "_" + passwordID
	}

	if resetPassword && !RunInBackground {
		keyringSet(passwordID, "")
	} else {
		password := keyringGet(passwordID)
		if password != "" {
			LOG_DEBUG("PASSWORD_KEYCHAIN", "Reading %s from keychain/keyring", passwordType)
			return password
		}

		if RunInBackground {
			LOG_INFO("PASSWORD_MISSING", "%s is not found in Keychain/Keyring", passwordID)
			return ""
		}

	}

	password := ""
	fmt.Printf("%s", prompt)
	if showPassword {
		scanner := bufio.NewScanner(os.Stdin)
		scanner.Scan()
		password = scanner.Text()
	} else {
		passwordInBytes, err := gopass.GetPasswdMasked()
		if err != nil {
			LOG_ERROR("PASSWORD_READ", "Failed to read the password: %v", err)
			return ""
		}
		password = string(passwordInBytes)
	}

	return password
}

// SavePassword saves the specified password in the keyring/keychain.
func SavePassword(preference Preference, passwordType string, password string) {

	if password == "" || RunInBackground {
		return
	}

	if preference.DoNotSavePassword {
		return
	}

	// If the password is retrieved from env or preference, don't save it to keyring
	if GetPasswordFromPreference(preference, passwordType) == password {
		return
	}

	passwordID := passwordType
	if preference.Name != "default" {
		passwordID = preference.Name + "_" + passwordID
	}
	keyringSet(passwordID, password)
}

// The following code was modified from the online article  'Matching Wildcards: An Algorithm', by Kirk J. Krauss,
// Dr. Dobb's, August 26, 2008. However, the version in the article doesn't handle cases like matching 'abcccd'
// against '*ccd', and the version here fixed that issue.
//
func matchPattern(text string, pattern string) bool {

	textLength := len(text)
	patternLength := len(pattern)
	afterLastWildcard := 0
	afterLastMatched := 0

	t := 0
	p := 0

	for {
		if t >= textLength {
			if p >= patternLength {
				return true // "x" matches "x"
			} else if pattern[p] == '*' {
				p++
				continue // "x*" matches "x" or "xy"
			}
			return false // "x" doesn't match "xy"
		}

		w := byte(0)
		if p < patternLength {
			w = pattern[p]
		}

		if text[t] != w {
			if w == '?' {
				t++
				p++
				continue
			} else if w == '*' {
				p++
				afterLastWildcard = p
				if p >= patternLength {
					return true
				}
			} else if afterLastWildcard > 0 {
				p = afterLastWildcard
				t = afterLastMatched
				t++
			} else {
				return false
			}

			for t < textLength && text[t] != pattern[p] && pattern[p] != '?' {
				t++
			}

			if t >= textLength {
				return false
			}
			afterLastMatched = t
		}
		t++
		p++
	}

}

// MatchPath returns 'true' if the file 'filePath' is excluded by the specified 'patterns'.  Each pattern starts with
// either '+' or '-', whereas '-' indicates exclusion and '+' indicates inclusion.  Wildcards like '*' and '?' may
// appear in the patterns.  In case no matching pattern is found, the file will be excluded if all patterns are
// include patterns, and included otherwise.
func MatchPath(filePath string, patterns []string) (included bool) {

	var re *regexp.Regexp = nil
	var found bool
	var matched bool

	allIncludes := true

	for _, pattern := range patterns {
		if pattern[0] == '+' {
			if matchPattern(filePath, pattern[1:]) {
				LOG_DEBUG("PATTERN_INCLUDE", "%s is included by pattern %s", filePath, pattern)
				return true
			}
		} else if pattern[0] == '-' {
			allIncludes = false
			if matchPattern(filePath, pattern[1:]) {
				LOG_DEBUG("PATTERN_EXCLUDE", "%s is excluded by pattern %s", filePath, pattern)
				return false
			}
		} else if strings.HasPrefix(pattern, "i:") || strings.HasPrefix(pattern, "e:") {
			if re, found = RegexMap[pattern[2:]]; found {
				matched = re.MatchString(filePath)
			} else {
				re, err := regexp.Compile(pattern)
				if err != nil {
					LOG_ERROR("REGEX_ERROR", "Invalid regex encountered for pattern \"%s\" - %v", pattern[2:], err)
				}
				RegexMap[pattern] = re
				matched = re.MatchString(filePath)
			}
			if matched {
				if strings.HasPrefix(pattern, "i:") {
					LOG_DEBUG("PATTERN_INCLUDE", "%s is included by pattern %s", filePath, pattern)
					return true
				} else {
					LOG_DEBUG("PATTERN_EXCLUDE", "%s is excluded by pattern %s", filePath, pattern)
					return false

				}
			} else {
				if strings.HasPrefix(pattern, "e:") {
					allIncludes = false
				}
			}
		}
	}

	if allIncludes {
		LOG_DEBUG("PATTERN_EXCLUDE", "%s is excluded", filePath)
		return false
	} else {
		LOG_DEBUG("PATTERN_INCLUDE", "%s is included", filePath)
		return true
	}
}

func PrettyNumber(number int64) string {

	G := int64(1024 * 1024 * 1024)
	M := int64(1024 * 1024)
	K := int64(1024)

	if number > 1000*G {
		return fmt.Sprintf("%dG", number/G)
	} else if number > G {
		return fmt.Sprintf("%d,%03dM", number/(1000*M), (number/M)%1000)
	} else if number > M {
		return fmt.Sprintf("%d,%03dK", number/(1000*K), (number/K)%1000)
	} else if number > K {
		return fmt.Sprintf("%dK", number/K)
	} else {
		return fmt.Sprintf("%d", number)
	}
}

func PrettySize(size int64) string {
	if size > 1024*1024 {
		return fmt.Sprintf("%.2fM", float64(size)/(1024.0*1024.0))
	} else if size > 1024 {
		return fmt.Sprintf("%.0fK", float64(size)/1024.0)
	} else {
		return fmt.Sprintf("%d", size)
	}
}

func PrettyTime(seconds int64) string {

	day := int64(3600 * 24)

	if seconds > day*2 {
		return fmt.Sprintf("%d days %02d:%02d:%02d",
			seconds/day, (seconds%day)/3600, (seconds%3600)/60, seconds%60)
	} else if seconds > day {
		return fmt.Sprintf("1 day %02d:%02d:%02d", (seconds%day)/3600, (seconds%3600)/60, seconds%60)
	} else if seconds >= 0 {
		return fmt.Sprintf("%02d:%02d:%02d", seconds/3600, (seconds%3600)/60, seconds%60)
	} else {
		return "n/a"
	}
}

func AtoSize(sizeString string) int {
	sizeString = strings.ToLower(sizeString)

	sizeRegex := regexp.MustCompile(`^([0-9]+)([mk])?$`)
	matched := sizeRegex.FindStringSubmatch(sizeString)
	if matched == nil {
		return 0
	}

	size, _ := strconv.Atoi(matched[1])

	if matched[2] == "m" {
		size *= 1024 * 1024
	} else if matched[2] == "k" {
		size *= 1024
	}

	return size
}

func PrintMemoryUsage() {

	for {
		var m runtime.MemStats
		runtime.ReadMemStats(&m)

		LOG_INFO("MEMORY_STATS", "Currently allocated: %s, total allocated: %s, system memory: %s, number of GCs: %d",
		         PrettySize(int64(m.Alloc)), PrettySize(int64(m.TotalAlloc)), PrettySize(int64(m.Sys)), m.NumGC)

		time.Sleep(time.Second)
	}
}<|MERGE_RESOLUTION|>--- conflicted
+++ resolved
@@ -14,11 +14,7 @@
 	"strconv"
 	"strings"
 	"time"
-<<<<<<< HEAD
 	"runtime"
-=======
-        "runtime"
->>>>>>> 68b60499
 
 	"github.com/gilbertchen/gopass"
 	"golang.org/x/crypto/pbkdf2"
