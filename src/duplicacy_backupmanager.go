// Copyright (c) Acrosync LLC. All rights reserved.
// Free for personal use and commercial trial
// Commercial use requires per-user licenses available from https://duplicacy.com

package duplicacy

import (
    "encoding/json"
    "bytes"
    "os"
    "io"
    "fmt"
    "path"
    "time"
    "sort"
    "sync"
    "sync/atomic"
    "strings"
    "strconv"
    "runtime"
    "encoding/hex"
    "path/filepath"
)

// BackupManager performs the two major operations, backup and restore, and passes other operations, mostly related to
// snapshot management, to the snapshot manager.

type BackupManager struct {
    snapshotID  string                     // Unique id for each repository
    storage     Storage                    // the storage for storing backups

    SnapshotManager *SnapshotManager       // the snapshot manager
    snapshotCache *FileStorage             // for copies of chunks needed by snapshots

    config *Config                         // contains a number of options
}


func (manager *BackupManager) SetDryRun(dryRun bool) {
    manager.config.dryRun = dryRun
}


// CreateBackupManager creates a backup manager using the specified 'storage'.  'snapshotID' is a unique id to
// identify snapshots created for this repository.  'top' is the top directory of the repository.  'password' is the
// master key which can be nil if encryption is not enabled.
func CreateBackupManager(snapshotID string, storage Storage, top string, password string) *BackupManager {

    config, _, err := DownloadConfig(storage, password)
    if err != nil {
        LOG_ERROR("STORAGE_CONFIG", "Failed to download the configuration file from the storage: %v", err)
        return nil
    }
    if config == nil {
        LOG_ERROR("STORAGE_NOT_CONFIGURED", "The storage has not been initialized")
        return nil
    }

    snapshotManager := CreateSnapshotManager(config, storage)

    backupManager := &BackupManager {
        snapshotID: snapshotID,
        storage: storage,

        SnapshotManager: snapshotManager,

        config: config,
    }

    if IsDebugging() {
        config.Print()
    }

    return backupManager
}

// SetupSnapshotCache creates the snapshot cache, which is merely a local storage under the default .duplicacy
// directory
func (manager *BackupManager) SetupSnapshotCache(storageName string) bool {
    
    preferencePath := GetDuplicacyPreferencePath()
    cacheDir := path.Join(preferencePath, "cache", storageName)

    storage, err := CreateFileStorage(cacheDir, 2, false, 1)
    if err != nil {
        LOG_ERROR("BACKUP_CACHE", "Failed to create the snapshot cache dir: %v", err)
        return false
    }

    for _, subdir := range [] string { "chunks", "snapshots" } {
        err := os.Mkdir(path.Join(cacheDir, subdir), 0744)
        if err != nil && !os.IsExist(err) {
            LOG_ERROR("BACKUP_CACHE", "Failed to create the snapshot cache subdir: %v", err)
            return false
        }
    }

    manager.snapshotCache = storage
    manager.SnapshotManager.snapshotCache = storage
    return true
}

// setEntryContent sets the 4 content pointers for each entry in 'entries'.  'offset' indicates the value
// to be added to the StartChunk and EndChunk points, used when intending to append 'entries' to the
// original unchanged entry list.
//
// This function assumes the Size field of each entry is equal to the length of the chunk content that belong
// to the file.
func setEntryContent(entries[] *Entry, chunkLengths[]int, offset int) {
    if len(entries) == 0 {
        return
    }

    // The following code works by iterating over 'entries' and 'chunkLength' and keeping track of the
    // accumulated total file size and the accumulated total chunk size.
    i := 0
    totalChunkSize := int64(0)
    totalFileSize := entries[i].Size
    entries[i].StartChunk = 0 + offset
    entries[i].StartOffset = 0
    for j, length := range chunkLengths {

        for totalChunkSize + int64(length) >= totalFileSize {
            entries[i].EndChunk = j + offset
            entries[i].EndOffset = int(totalFileSize - totalChunkSize)

            i++
            if i >= len(entries) {
                break
            }

            // If the current file ends at the end of the current chunk, the next file will
            // start at the next chunk
            if totalChunkSize + int64(length) == totalFileSize {
                entries[i].StartChunk = j + 1 + offset
                entries[i].StartOffset = 0
            } else {
                entries[i].StartChunk = j + offset
                entries[i].StartOffset = int(totalFileSize - totalChunkSize)
            }

            totalFileSize += entries[i].Size
        }

        if i >= len(entries) {
            break
        }
        totalChunkSize += int64(length)
    }

    // If there are some unvisited entries (which happens when saving an incomplete snapshot), 
    // set their sizes to -1 so they won't be saved to the incomplete snapshot
    for j := i; j < len(entries); j++ {
        entries[j].Size = -1
    }
}

// Backup creates a snapshot for the repository 'top'.  If 'quickMode' is true, only files with different sizes
// or timestamps since last backup will be uploaded (however the snapshot is still a full snapshot that shares
// unmodified files with last backup).  Otherwise (or if this is the first backup), the entire repository will
// be scanned to create the snapshot.  'tag' is the tag assigned to the new snapshot.
func (manager *BackupManager) Backup(top string, quickMode bool, threads int, tag string,
                                     showStatistics bool, shadowCopy bool) bool {

    var err error
    top, err = filepath.Abs(top)
    if err != nil {
        LOG_ERROR("REPOSITORY_ERR", "Failed to obtain the absolute path of the repository: %v", err)
        return false
    }

    startTime := time.Now().Unix()

    LOG_DEBUG("BACKUP_PARAMETERS", "top: %s, quick: %t, tag: %s", top, quickMode, tag)

    remoteSnapshot := manager.SnapshotManager.downloadLatestSnapshot(manager.snapshotID)
    if remoteSnapshot == nil {
        remoteSnapshot = CreateEmptySnapshot(manager.snapshotID)
        LOG_INFO("BACKUP_START", "No previous backup found")
    } else {
        LOG_INFO("BACKUP_START", "Last backup at revision %d found", remoteSnapshot.Revision)
    }

    shadowTop := CreateShadowCopy(top, shadowCopy)
    defer DeleteShadowCopy()

    LOG_INFO("BACKUP_INDEXING", "Indexing %s", top)
    localSnapshot, skippedDirectories, skippedFiles, err := CreateSnapshotFromDirectory(manager.snapshotID, shadowTop)
    if err != nil {
        LOG_ERROR("SNAPSHOT_LIST", "Failed to list the directory %s: %v", top, err)
        return false
    }

    // This cache contains all chunks referenced by last snasphot. Any other chunks will lead to a call to
    // UploadChunk.
    chunkCache := make(map[string]bool)

    var incompleteSnapshot *Snapshot

    // A revision number of 0 means this is the initial backup
    if remoteSnapshot.Revision > 0 {
        // Add all chunks in the last snapshot to the cache
        for _, chunkID := range manager.SnapshotManager.GetSnapshotChunks(remoteSnapshot) {
            chunkCache[chunkID] = true
        }
    } else {
        
        // In quick mode, attempt to load the incomplete snapshot from last incomplete backup if there is one.
        if quickMode {
            incompleteSnapshot = LoadIncompleteSnapshot()
        }

        // If the listing operation is fast or there is an incomplete snapshot, list all chunks and
        // put them in the cache.
        if manager.storage.IsFastListing() || incompleteSnapshot != nil {
            LOG_INFO("BACKUP_LIST", "Listing all chunks")
            allChunks, _ := manager.SnapshotManager.ListAllFiles(manager.storage, "chunks/")

            for _, chunk := range allChunks {
                if len(chunk) == 0 || chunk[len(chunk) - 1] == '/' {
                    continue
                }

                if strings.HasSuffix(chunk, ".fsl") {
                    continue
                }

                chunk = strings.Replace(chunk, "/", "", -1)
                chunkCache[chunk] = true
            }
        }


        if incompleteSnapshot != nil {

            // This is the last chunk from the incomplete snapshot that can be found in the cache
            lastCompleteChunk := -1
            for i, chunkHash := range incompleteSnapshot.ChunkHashes {
                chunkID := manager.config.GetChunkIDFromHash(chunkHash)
                if _, ok := chunkCache[chunkID]; ok {
                    lastCompleteChunk = i
                } else {
                    break
                }
            }

            // Only keep those files whose chunks exist in the cache
            var files []*Entry
            for _, file := range incompleteSnapshot.Files {
                if file.StartChunk <= lastCompleteChunk && file.EndChunk <= lastCompleteChunk {
                    files = append(files, file)
                } else {
                    break
                }
            }
            incompleteSnapshot.Files = files

            // Remove incomplete chunks (they may not have been uploaded)
            incompleteSnapshot.ChunkHashes = incompleteSnapshot.ChunkHashes[:lastCompleteChunk + 1]
            incompleteSnapshot.ChunkLengths = incompleteSnapshot.ChunkLengths[:lastCompleteChunk + 1]            
            remoteSnapshot = incompleteSnapshot
            LOG_INFO("FILE_SKIP", "Skipped %d files from previous incomplete backup", len(files))
        }

    }

    var numberOfNewFileChunks int64                 // number of new file chunks
    var totalUploadedFileChunkLength int64        // total length of uploaded file chunks
    var totalUploadedFileChunkBytes int64         // how many actual bytes have been uploaded

    var totalUploadedSnapshotChunkLength int64    // size of uploaded snapshot chunks
    var totalUploadedSnapshotChunkBytes int64     // how many actual bytes have been uploaded

    localSnapshot.Revision = remoteSnapshot.Revision + 1

    var totalModifiedFileSize int64               // total size of modified files
    var uploadedModifiedFileSize int64            // portions that have been uploaded (including cache hits)

    var modifiedEntries [] *Entry    // Files that has been modified or newly created
    var preservedEntries [] *Entry   // Files unchanges

    // If the quick mode is disable and there isn't an incomplete snapshot from last (failed) backup, 
    // we simply treat all files as if they were new, and break them into chunks.
    // Otherwise, we need to find those that are new or recently modified

    if remoteSnapshot.Revision == 0 && incompleteSnapshot == nil {
        modifiedEntries = localSnapshot.Files
        for _, entry := range modifiedEntries {
            totalModifiedFileSize += entry.Size
        }
    } else {

        var i, j int
        for i < len(localSnapshot.Files) {

            local := localSnapshot.Files[i]

            if !local.IsFile() || local.Size == 0 {
                i++
                continue
            }

            var remote *Entry
            if j >= len(remoteSnapshot.Files) {
                totalModifiedFileSize += local.Size
                modifiedEntries = append(modifiedEntries, local)
                i++
            } else if remote = remoteSnapshot.Files[j]; !remote.IsFile() {
                j++
            } else if local.Path == remote.Path {
                if local.IsSameAs(remote) {
                    local.Hash = remote.Hash
                    local.StartChunk = remote.StartChunk
                    local.StartOffset = remote.StartOffset
                    local.EndChunk = remote.EndChunk
                    local.EndOffset = remote.EndOffset
                    preservedEntries = append(preservedEntries, local)
                } else {
                    totalModifiedFileSize += local.Size
                    modifiedEntries = append(modifiedEntries, local)
                }
                i++
                j++
            } else if local.Compare(remote) < 0 {
                totalModifiedFileSize += local.Size
                modifiedEntries = append(modifiedEntries, local)
                i++
            } else {
                j++
            }
        }

        // Must sort files by their 'StartChunk', so the chunk indices form a monotonically increasing sequence
        sort.Sort(ByChunk(preservedEntries))
    }

    var preservedChunkHashes []string
    var preservedChunkLengths []int

    // For each preserved file, adjust the StartChunk and EndChunk pointers.  This is done by finding gaps
    // between these indices and subtracting the number of deleted chunks.
    last := -1
    deletedChunks := 0
    for _, entry := range preservedEntries {

        if entry.StartChunk > last {
            deletedChunks += entry.StartChunk - last - 1
        }

        for i := entry.StartChunk; i <= entry.EndChunk; i++ {
            if i == last {
                continue
            }
            preservedChunkHashes = append(preservedChunkHashes, remoteSnapshot.ChunkHashes[i])
            preservedChunkLengths = append(preservedChunkLengths, remoteSnapshot.ChunkLengths[i])
        }

        last = entry.EndChunk

        entry.StartChunk -= deletedChunks
        entry.EndChunk -= deletedChunks
    }

    var uploadedEntries [] *Entry
    var uploadedChunkHashes []string
    var uploadedChunkLengths []int
    var uploadedChunkLock = &sync.Mutex{}

    // Set all file sizes to -1 to indicate they haven't been processed.   This must be done before creating the file 
    // reader because the file reader may skip inaccessible files on construction.
    for _, entry := range modifiedEntries {
        entry.Size = -1
    }

    // the file reader implements the Reader interface. When an EOF is encounter, it opens the next file unless it
    // is the last file.
    fileReader := CreateFileReader(shadowTop, modifiedEntries)

    startUploadingTime := time.Now().Unix()

    lastUploadingTime := time.Now().Unix()

    keepUploadAlive := int64(1800)

    if os.Getenv("DUPLICACY_UPLOAD_KEEPALIVE") != "" {
        value, _ := strconv.Atoi(os.Getenv("DUPLICACY_UPLOAD_KEEPALIVE"))
        if value < 10 {
            value = 10
        }
        LOG_INFO("UPLOAD_KEEPALIVE", "Setting KeepUploadAlive to %d", value)
        keepUploadAlive = int64(value)
    }

    // Fail at the chunk specified by DUPLICACY_FAIL_CHUNK to simulate a backup error
    chunkToFail := -1
    if value, found := os.LookupEnv("DUPLICACY_FAIL_CHUNK"); found {
        chunkToFail, _ = strconv.Atoi(value)
        LOG_INFO("SNAPSHOT_FAIL", "Will abort the backup on chunk %d", chunkToFail)
    }


    chunkMaker := CreateChunkMaker(manager.config, false)
    chunkUploader := CreateChunkUploader(manager.config, manager.storage, nil, threads, nil)

    localSnapshotReady := false
    var once sync.Once

    if remoteSnapshot.Revision == 0 {
        // In case an error occurs during the initial backup, save the incomplete snapshot
        RunAtError = func() {
            once.Do(
                func() {
                    if !localSnapshotReady {
                        // Lock it to gain exclusive access to uploadedChunkHashes and uploadedChunkLengths
                        uploadedChunkLock.Lock()
                        setEntryContent(uploadedEntries, uploadedChunkLengths, len(preservedChunkHashes))
                        if len(preservedChunkHashes) > 0 {
                            //localSnapshot.Files = preservedEntries
                            //localSnapshot.Files = append(preservedEntries, uploadedEntries...)
                            localSnapshot.ChunkHashes = preservedChunkHashes
                            localSnapshot.ChunkHashes = append(localSnapshot.ChunkHashes, uploadedChunkHashes...)
                            localSnapshot.ChunkLengths = preservedChunkLengths
                            localSnapshot.ChunkLengths = append(localSnapshot.ChunkLengths, uploadedChunkLengths...)
                        } else {
                            //localSnapshot.Files = uploadedEntries
                            localSnapshot.ChunkHashes = uploadedChunkHashes
                            localSnapshot.ChunkLengths = uploadedChunkLengths
                        }
                        uploadedChunkLock.Unlock()
                    }
                    SaveIncompleteSnapshot(localSnapshot)
                })
        }
    }

    if fileReader.CurrentFile != nil {

        LOG_TRACE("PACK_START", "Packing %s", fileReader.CurrentEntry.Path)

        chunkIndex := 0
        if threads < 1 {
            threads = 1
        }
        if threads > 1 {
            LOG_INFO("BACKUP_THREADS", "Use %d uploading threads", threads)
        }

        var numberOfCollectedChunks int64

        completionFunc := func(chunk *Chunk, chunkIndex int, skipped bool, chunkSize int, uploadSize int) {
            action := "Skipped"
            if skipped {
                LOG_DEBUG("CHUNK_CACHE", "Skipped chunk %s in cache", chunk.GetID())
            } else {
                if uploadSize > 0 {
                    atomic.AddInt64(&numberOfNewFileChunks, 1)
                    atomic.AddInt64(&totalUploadedFileChunkLength, int64(chunkSize))
                    atomic.AddInt64(&totalUploadedFileChunkBytes, int64(uploadSize))
                    action = "Uploaded"
                } else {
                    LOG_DEBUG("CHUNK_EXIST", "Skipped chunk %s in the storage", chunk.GetID())
                }
            }

            uploadedModifiedFileSize := atomic.AddInt64(&uploadedModifiedFileSize, int64(chunkSize))

            if IsTracing() || showStatistics {
                now := time.Now().Unix()
                if now <= startUploadingTime {
                    now = startUploadingTime + 1
                }
                speed := uploadedModifiedFileSize / (now - startUploadingTime)
                remainingTime := int64(0)
                if speed > 0 {
                    remainingTime = (totalModifiedFileSize - uploadedModifiedFileSize) / speed + 1
                }
                percentage := float32(uploadedModifiedFileSize * 1000 / totalModifiedFileSize)
                LOG_INFO("UPLOAD_PROGRESS", "%s chunk %d size %d, %sB/s %s %.1f%%", action, chunkIndex,
                            chunkSize, PrettySize(speed), PrettyTime(remainingTime), percentage / 10)
            }

            atomic.AddInt64(&numberOfCollectedChunks, 1)
            manager.config.PutChunk(chunk)
        }
        chunkUploader.completionFunc = completionFunc
        chunkUploader.Start()

        // Break files into chunks
        chunkMaker.ForEachChunk(
            fileReader.CurrentFile,
            func (chunk *Chunk, final bool) {

                hash := chunk.GetHash()
                chunkID := chunk.GetID()
                chunkSize := chunk.GetLength()

                chunkIndex++

                _, found := chunkCache[chunkID]
                if found {
                    if time.Now().Unix() - lastUploadingTime > keepUploadAlive {
                        LOG_INFO("UPLOAD_KEEPALIVE", "Skip chunk cache to keep connection alive")
                        found = false
                    }
                }

                if found {
                    completionFunc(chunk, chunkIndex, true, chunkSize, 0)
                } else {
                    lastUploadingTime = time.Now().Unix()
                    chunkCache[chunkID] = true

                    chunkUploader.StartChunk(chunk, chunkIndex)
                }

                // Must lock it because the RunAtError function called by other threads may access these two slices
                uploadedChunkLock.Lock()
                uploadedChunkHashes = append(uploadedChunkHashes, hash)
                uploadedChunkLengths = append(uploadedChunkLengths, chunkSize)
                uploadedChunkLock.Unlock()

                if len(uploadedChunkHashes) == chunkToFail {
                    LOG_ERROR("SNAPSHOT_FAIL", "Artificially fail the chunk %d for testing purposes", chunkToFail)
                }

            },
            func (fileSize int64, hash string) (io.Reader, bool) {

                // Must lock here because the RunAtError function called by other threads may access uploadedEntries
                uploadedChunkLock.Lock()
                defer uploadedChunkLock.Unlock()

                // This function is called when a new file is needed
                entry := fileReader.CurrentEntry
                entry.Hash = hash
                entry.Size = fileSize
                uploadedEntries = append(uploadedEntries, entry)

                if !showStatistics || IsTracing() || RunInBackground {
                    LOG_INFO("PACK_END", "Packed %s (%d)", entry.Path, entry.Size)
                }
                
                fileReader.NextFile()

                if fileReader.CurrentFile != nil {
                    LOG_TRACE("PACK_START", "Packing %s", fileReader.CurrentEntry.Path)
                    return fileReader.CurrentFile, true
                }
                return nil, false
            })

        chunkUploader.Stop()

        // We can't set the offsets in the ForEachChunk loop because in that loop, when switching to a new file, the
        // data in the buffer may not have been pushed into chunks; it may happen that new chunks can be created
        // aftwards, before reaching the end of the current file.
        //
        // Therefore, we saved uploaded entries and then do a loop here to set offsets for them.
        setEntryContent(uploadedEntries, uploadedChunkLengths, len(preservedChunkHashes))
    }

    if len(preservedChunkHashes) > 0 {
        localSnapshot.ChunkHashes = preservedChunkHashes
        localSnapshot.ChunkHashes = append(localSnapshot.ChunkHashes, uploadedChunkHashes...)
        localSnapshot.ChunkLengths = preservedChunkLengths
        localSnapshot.ChunkLengths = append(localSnapshot.ChunkLengths, uploadedChunkLengths...)
    } else {
        localSnapshot.ChunkHashes = uploadedChunkHashes
        localSnapshot.ChunkLengths = uploadedChunkLengths
    }

    localSnapshotReady = true

    localSnapshot.EndTime = time.Now().Unix()

    err = manager.SnapshotManager.CheckSnapshot(localSnapshot)
    if err != nil {
        RunAtError = func() {} // Don't save the incomplete snapshot
        LOG_ERROR("SNAPSHOT_CHECK", "The snapshot contains an error: %v", err)
        return false
    }

    localSnapshot.Tag = tag
    localSnapshot.Options = ""
    if !quickMode || remoteSnapshot.Revision == 0 {
        localSnapshot.Options = "-hash"
    }

    if _, found := os.LookupEnv("DUPLICACY_FAIL_SNAPSHOT"); found {
        LOG_ERROR("SNAPSHOT_FAIL", "Artificially fail the backup for testing purposes")
        return false
    }

    if shadowCopy {
        if localSnapshot.Options == "" {
            localSnapshot.Options = "-vss"
        } else {
            localSnapshot.Options += " -vss"
        }
    }

    var preservedFileSize int64
    var uploadedFileSize int64
    var totalFileChunkLength int64
    for _, file := range preservedEntries {
        preservedFileSize += file.Size
    }
    for _, file := range uploadedEntries {
        uploadedFileSize += file.Size
    }
    for _, length := range localSnapshot.ChunkLengths {
        totalFileChunkLength += int64(length)
    }

    localSnapshot.FileSize = preservedFileSize + uploadedFileSize
    localSnapshot.NumberOfFiles = int64(len(preservedEntries) + len(uploadedEntries))

    totalSnapshotChunkLength, numberOfNewSnapshotChunks,
    totalUploadedSnapshotChunkLength, totalUploadedSnapshotChunkBytes :=
        manager.UploadSnapshot(chunkMaker, chunkUploader, top, localSnapshot, chunkCache)

    if showStatistics && !RunInBackground {
        for _, entry := range uploadedEntries {
            LOG_INFO("UPLOAD_FILE", "Uploaded %s (%d)", entry.Path, entry.Size)
        }
    }

    for _, dir := range skippedDirectories {
        LOG_WARN("SKIP_DIRECTORY", "Subdirectory %s cannot be listed", dir)
    }

    for _, file := range fileReader.SkippedFiles {
        LOG_WARN("SKIP_FILE", "File %s cannot be opened", file)
    }
    skippedFiles = append(skippedFiles, fileReader.SkippedFiles...)

    if !manager.config.dryRun {
        manager.SnapshotManager.CleanSnapshotCache(localSnapshot, nil)
    }
    LOG_INFO("BACKUP_END", "Backup for %s at revision %d completed", top, localSnapshot.Revision)

    RunAtError = func() {}
    RemoveIncompleteSnapshot()

    totalSnapshotChunks := len(localSnapshot.FileSequence) + len(localSnapshot.ChunkSequence) +
                        len(localSnapshot.LengthSequence)
    if showStatistics {

        LOG_INFO("BACKUP_STATS", "Files: %d total, %s bytes; %d new, %s bytes",
                len(preservedEntries) + len(uploadedEntries),
                PrettyNumber(preservedFileSize + uploadedFileSize),
                len(uploadedEntries), PrettyNumber(uploadedFileSize))

        LOG_INFO("BACKUP_STATS", "File chunks: %d total, %s bytes; %d new, %s bytes, %s bytes uploaded",
                len(localSnapshot.ChunkHashes), PrettyNumber(totalFileChunkLength),
                numberOfNewFileChunks, PrettyNumber(totalUploadedFileChunkLength),
                PrettyNumber(totalUploadedFileChunkBytes))

        LOG_INFO("BACKUP_STATS", "Metadata chunks: %d total, %s bytes; %d new, %s bytes, %s bytes uploaded",
                totalSnapshotChunks, PrettyNumber(totalSnapshotChunkLength),
                numberOfNewSnapshotChunks, PrettyNumber(totalUploadedSnapshotChunkLength),
                PrettyNumber(totalUploadedSnapshotChunkBytes))

        LOG_INFO("BACKUP_STATS", "All chunks: %d total, %s bytes; %d new, %s bytes, %s bytes uploaded",
                len(localSnapshot.ChunkHashes) + totalSnapshotChunks,
                PrettyNumber(totalFileChunkLength + totalSnapshotChunkLength),
                int(numberOfNewFileChunks) + numberOfNewSnapshotChunks,
                PrettyNumber(totalUploadedFileChunkLength + totalUploadedSnapshotChunkLength),
                PrettyNumber(totalUploadedFileChunkBytes + totalUploadedSnapshotChunkBytes))

        now := time.Now().Unix()
        if now == startTime {
            now = startTime + 1
        }
        LOG_INFO("BACKUP_STATS", "Total running time: %s", PrettyTime(now - startTime))
    }

    skipped := ""
    if len(skippedDirectories) > 0 {
        if len(skippedDirectories) == 1 {
            skipped = "1 directory"
        } else {
            skipped = fmt.Sprintf("%d directories", len(skippedDirectories))
        }
    }

    if len(skippedFiles) > 0 {
        if len(skipped) > 0 {
            skipped += " and "
        }
        if len(skippedFiles) == 1 {
            skipped += "1 file"
        } else {
            skipped += fmt.Sprintf("%d files", len(skippedFiles))
        }
    }

    if len(skipped) > 0 {
        if len(skippedDirectories) + len(skippedFiles) == 1 {
            skipped += " was"
        } else {
            skipped += " were"
        }

        skipped += " not included due to access errors"
        LOG_WARN("BACKUP_SKIPPED", skipped)
    }

    return true
}

// Restore downloads the specified snapshot, compares it with what's on the repository, and then downloads
// files that are different. 'base' is a directory that contains files at a different revision which can
// serve as a local cache to avoid download chunks available locally.  It is perfectly ok for 'base' to be
// the same as 'top'.  'quickMode' will bypass files with unchanged sizes and timestamps.  'deleteMode' will
// remove local files that don't exist in the snapshot. 'patterns' is used to include/exclude certain files.
func (manager *BackupManager) Restore(top string, revision int, inPlace bool, quickMode bool, threads int, overwrite bool,
                                      deleteMode bool, showStatistics bool, patterns [] string) bool {

    startTime := time.Now().Unix()

    LOG_DEBUG("RESTORE_PARAMETERS", "top: %s, revision: %d, in-place: %t, quick: %t, delete: %t",
              top, revision, inPlace, quickMode, deleteMode)

    if !strings.HasPrefix(GetDuplicacyPreferencePath(), top) {
        LOG_INFO("RESTORE_INPLACE", "Forcing in-place mode with a non-default preference path")
        inPlace = true
    }

    if len(patterns) > 0 {
        for _, pattern := range patterns {
            LOG_TRACE("RESTORE_PATTERN", "%s", pattern)
        }
    }

    _, err := os.Stat(top)
    if os.IsNotExist(err) {
        err = os.Mkdir(top, 0744)
        if err != nil{
            LOG_ERROR("RESTORE_MKDIR", "Can't create the directory to be restored: %v", err)
            return false
        }
    }

    // How will behave restore when repo created using -repo-dir ,??
    err = os.Mkdir(path.Join(top, DUPLICACY_DIRECTORY), 0744)
    if err != nil && !os.IsExist(err) {
        LOG_ERROR("RESTORE_MKDIR", "Failed to create the preference directory: %v", err)
        return false
    }

    remoteSnapshot := manager.SnapshotManager.DownloadSnapshot(manager.snapshotID, revision)
    manager.SnapshotManager.DownloadSnapshotContents(remoteSnapshot, patterns)

    localSnapshot, _, _, err := CreateSnapshotFromDirectory(manager.snapshotID, top)
    if err != nil {
        LOG_ERROR("SNAPSHOT_LIST", "Failed to list the repository: %v", err)
        return false
    }

    LOG_INFO("RESTORE_START", "Restoring %s to revision %d", top, revision)

    var includedFiles [] *Entry

    // Include/exclude some files if needed
    if len(patterns) > 0 {
        for _, file := range remoteSnapshot.Files {

            if MatchPath(file.Path, patterns) {
                includedFiles = append(includedFiles, file)
            } else {
                LOG_TRACE("RESTORE_EXCLUDE", "Exclude %s", file.Path)
            }
        }

        remoteSnapshot.Files = includedFiles
    }

    // local files that don't exist in the remote snapshot
    var extraFiles []string

    // These will store files to be downloaded.
    fileEntries := make([]*Entry, 0, len(remoteSnapshot.Files) / 2)

    var totalFileSize int64
    var downloadedFileSize int64

    i := 0
    for _, entry := range remoteSnapshot.Files {

        skipped := false
        // Find local files that don't exist in the remote snapshot
        for i < len(localSnapshot.Files) {
            local := localSnapshot.Files[i]
            compare := entry.Compare(local)
            if compare > 0 {
                extraFiles = append(extraFiles, local.Path)
                i++
                continue
            } else {
                if compare == 0 {
                    i++
                    if quickMode && local.IsSameAs(entry) {
                        skipped = true
                    }
                }
                break
            }
        }

        if skipped {
            continue
        }

        fullPath := joinPath(top, entry.Path)
        if entry.IsLink() {
            stat, err := os.Lstat(fullPath)
            if stat != nil {
                if stat.Mode() & os.ModeSymlink != 0 {
                    isRegular, link, err := Readlink(fullPath)
                    if err == nil && link == entry.Link && !isRegular {
                        continue
                    }
                }

                os.Remove(fullPath)
            }

            err = os.Symlink(entry.Link, fullPath)
            if err != nil {
                LOG_ERROR("RESTORE_SYMLINK", "Can't create symlink %s: %v", entry.Path, err)
                return false
            }
            LOG_TRACE("DOWNLOAD_DONE", "Symlink %s updated", entry.Path)
        } else if entry.IsDir() {
            stat, err := os.Stat(fullPath)

            if err == nil && !stat.IsDir() {
                LOG_ERROR("RESTORE_NOTDIR", "The path %s is not a directory: %v", fullPath, err)
                return false
            }

            if os.IsNotExist(err) {
                // In the first pass of directories, set the directory to be user readable so we can create new files
                // under it.
                err = os.MkdirAll(fullPath, 0700)
                if err != nil && !os.IsExist(err) {
                    LOG_ERROR("RESTORE_MKDIR", "%v", err)
                    return false
                }
            }
        } else {
            // We can't download files here since fileEntries needs to be sorted
            fileEntries = append(fileEntries, entry)
            totalFileSize += entry.Size
        }
    }

    for i < len(localSnapshot.Files) {
        extraFiles = append(extraFiles, localSnapshot.Files[i].Path)
        i++
    }

    // Sort entries by their starting chunks in order to linearize the access to the chunk chain.
    sort.Sort(ByChunk(fileEntries))

    chunkDownloader := CreateChunkDownloader(manager.config, manager.storage, nil, showStatistics, threads)
    chunkDownloader.AddFiles(remoteSnapshot, fileEntries)

    chunkMaker := CreateChunkMaker(manager.config, true)

    startDownloadingTime := time.Now().Unix()

    var downloadedFiles []*Entry
    // Now download files one by one
    for _, file := range fileEntries {

        fullPath := joinPath(top, file.Path)
        stat, _ := os.Stat(fullPath)
        if stat != nil {
            if quickMode {
                if file.IsSameAsFileInfo(stat) {
                    LOG_TRACE("RESTORE_SKIP", "File %s unchanged (by size and timestamp)", file.Path)
                    file.RestoreMetadata(fullPath, &stat)
                    continue
                }
            }

            if file.Size == 0 && file.IsSameAsFileInfo(stat) {
                LOG_TRACE("RESTORE_SKIP", "File %s unchanged (size 0)", file.Path)
                continue
            }
        } else {
            err = os.MkdirAll(path.Dir(fullPath), 0744)
            if err != nil {
                LOG_ERROR("DOWNLOAD_MKDIR", "Failed to create directory: %v", err)
            }
        }

        // Handle zero size files.
        if file.Size == 0 {
            newFile, err := os.OpenFile(fullPath, os.O_WRONLY | os.O_CREATE | os.O_TRUNC, file.GetPermissions())
            if err != nil {
                LOG_ERROR("DOWNLOAD_OPEN", "Failed to create empty file: %v", err)
                return false
            }
            newFile.Close()

            file.RestoreMetadata(fullPath, nil)
            if !showStatistics {
                LOG_INFO("DOWNLOAD_DONE", "Downloaded %s (0)", file.Path)
            }

            continue
        }

        if manager.RestoreFile(chunkDownloader, chunkMaker, file, top, inPlace, overwrite, showStatistics,
                               totalFileSize, downloadedFileSize, startDownloadingTime) {
            downloadedFileSize += file.Size
            downloadedFiles = append(downloadedFiles, file)
        }

        file.RestoreMetadata(fullPath, nil)
    }


    if deleteMode && len(patterns) == 0 {
        // Reverse the order to make sure directories are empty before being deleted
        for i := range extraFiles {
            file := extraFiles[len(extraFiles) - 1 - i]
            fullPath := joinPath(top, file)
            os.Remove(fullPath)
            LOG_INFO("RESTORE_DELETE", "Deleted %s", file)
        }
    }

    for _, entry := range remoteSnapshot.Files {
        if entry.IsDir() && !entry.IsLink() {
            dir := joinPath(top, entry.Path)
            entry.RestoreMetadata(dir, nil)
        }
    }

    if showStatistics {
        for _, file := range downloadedFiles {
            LOG_INFO("DOWNLOAD_DONE", "Downloaded %s (%d)", file.Path, file.Size)
        }
    }

    LOG_INFO("RESTORE_END", "Restored %s to revision %d", top, revision)
    if showStatistics {
        LOG_INFO("RESTORE_STATS", "Files: %d total, %s bytes", len(fileEntries), PrettySize(totalFileSize))
        LOG_INFO("RESTORE_STATS", "Downloaded %d file, %s bytes, %d chunks",
                 len(downloadedFiles), PrettySize(downloadedFileSize), chunkDownloader.numberOfDownloadedChunks)
    }

    runningTime := time.Now().Unix() - startTime
    if runningTime == 0 {
        runningTime = 1
    }

    LOG_INFO("RESTORE_STATS", "Total running time: %s", PrettyTime(runningTime))

    chunkDownloader.Stop()

    return true
}

// fileEncoder encodes one file at a time to avoid loading the full json description of the entire file tree
// in the memory
type fileEncoder struct {
    top string
    readAttributes bool
    files []*Entry
    currentIndex int
    buffer *bytes.Buffer
}

// Read reads data from the embeded buffer
func (encoder fileEncoder) Read(data []byte) (n int, err error) {
    return encoder.buffer.Read(data)
}

// NextFile switchs to the next file and generates its json description in the buffer.  It also takes care of
// the ending ']' and the commas between files.
func (encoder *fileEncoder) NextFile() (io.Reader, bool) {
    if encoder.currentIndex == len(encoder.files) {
        return nil, false
    }
    if encoder.currentIndex == len(encoder.files) - 1 {
        encoder.buffer.Write([]byte("]"))
        encoder.currentIndex++
        return encoder, true
    }

    encoder.currentIndex++
    entry := encoder.files[encoder.currentIndex]
    if encoder.readAttributes {
        entry.ReadAttributes(encoder.top)
    }
    description, err := json.Marshal(entry)
    if err != nil {
        LOG_FATAL("SNAPSHOT_ENCODE", "Failed to encode file %s: %v", encoder.files[encoder.currentIndex].Path, err)
        return nil, false
    }

    if encoder.readAttributes {
        entry.Attributes = nil
    }

    if encoder.currentIndex != 0 {
        encoder.buffer.Write([]byte(","))
    }
    encoder.buffer.Write(description)
    return encoder, true
}

// UploadSnapshot uploads the specified snapshot to the storage. It turns Files, ChunkHashes, and ChunkLengths into
// sequences of chunks, and uploads these chunks, and finally the snapshot file.
func (manager *BackupManager) UploadSnapshot(chunkMaker *ChunkMaker, uploader *ChunkUploader, top string, snapshot *Snapshot,
                                             chunkCache map[string]bool, ) ( totalSnapshotChunkSize int64,
                                                                             numberOfNewSnapshotChunks int, totalUploadedSnapshotChunkSize int64,
                                                                             totalUploadedSnapshotChunkBytes int64) {

    uploader.snapshotCache = manager.snapshotCache

    completionFunc := func(chunk *Chunk, chunkIndex int, skipped bool, chunkSize int, uploadSize int) {
        if skipped {
            LOG_DEBUG("CHUNK_CACHE", "Skipped snapshot chunk %s in cache", chunk.GetID())
        } else {
            if uploadSize > 0 {
                numberOfNewSnapshotChunks++
                totalUploadedSnapshotChunkSize += int64(chunkSize)
                totalUploadedSnapshotChunkBytes += int64(uploadSize)
            } else {
                LOG_DEBUG("CHUNK_EXIST", "Skipped snapshot chunk %s in the storage", chunk.GetID())
            }
        }

        manager.config.PutChunk(chunk)
    }

    uploader.completionFunc = completionFunc
    uploader.Start()

    // uploadSequenceFunc uploads chunks read from 'reader'.
    uploadSequenceFunc := func(reader io.Reader,
                               nextReader func(size int64, hash string)(io.Reader, bool)) (sequence[]string) {

        chunkMaker.ForEachChunk(reader,
            func (chunk *Chunk, final bool) {
                totalSnapshotChunkSize += int64(chunk.GetLength())
                chunkID := chunk.GetID()
                if _, found := chunkCache[chunkID]; found {
                    completionFunc(chunk, 0, true, chunk.GetLength(), 0)
                } else {
                     uploader.StartChunk(chunk, len(sequence))
                }
                sequence = append(sequence, chunk.GetHash())
            },
            nextReader)

        return sequence
    }

    sequences := []string { "chunks", "lengths" }
    // The file list is assumed not to be too large when fixed-size chunking is used
    if chunkMaker.minimumChunkSize == chunkMaker.maximumChunkSize {
        sequences = append(sequences, "files")
    }

    // Chunk and length sequences can be encoded and loaded into memory directly
    for _, sequenceType := range sequences {
        contents, err := snapshot.MarshalSequence(sequenceType)

        if err != nil {
            LOG_ERROR("SNAPSHOT_MARSHAL", "Failed to encode the %s in the snapshot %s: %v",
                      sequenceType, manager.snapshotID, err)
            return int64(0), 0, int64(0), int64(0)
        }

        sequence := uploadSequenceFunc(bytes.NewReader(contents),
                                       func (fileSize int64, hash string) (io.Reader, bool) {
                                            return nil, false
                                       })
        snapshot.SetSequence(sequenceType, sequence)
    }

    // File sequence may be too big to fit into the memory.  So we encode files one by one and take advantages of
    // the multi-reader capability of the chunk maker.
    if chunkMaker.minimumChunkSize != chunkMaker.maximumChunkSize {
        encoder := fileEncoder {
            top: top,
            readAttributes: snapshot.discardAttributes,
            files: snapshot.Files,
            currentIndex: -1,
            buffer: new(bytes.Buffer),
        }

        encoder.buffer.Write([]byte("["))
        sequence := uploadSequenceFunc(encoder,
                                       func (fileSize int64, hash string) (io.Reader, bool) {
                                            return encoder.NextFile()
                                       })
        snapshot.SetSequence("files", sequence)
    }

    uploader.Stop()

    description, err := snapshot.MarshalJSON()
    if err != nil {
        LOG_ERROR("SNAPSHOT_MARSHAL", "Failed to encode the snapshot %s: %v", manager.snapshotID, err)
        return int64(0), 0, int64(0), int64(0)
    }

    path := fmt.Sprintf("snapshots/%s/%d", manager.snapshotID, snapshot.Revision)
    if !manager.config.dryRun {
        manager.SnapshotManager.UploadFile(path, path, description)
    }
    return totalSnapshotChunkSize, numberOfNewSnapshotChunks, totalUploadedSnapshotChunkSize, totalUploadedSnapshotChunkBytes
}

// Restore downloads a file from the storage.  If 'inPlace' is false, the download file is saved first to a temporary
// file under the .duplicacy directory and then replaces the existing one.  Otherwise, the exising file will be
// overwritten directly.
func (manager *BackupManager) RestoreFile(chunkDownloader *ChunkDownloader, chunkMaker *ChunkMaker, entry *Entry, top string, inPlace bool, overwrite bool,
                                          showStatistics bool, totalFileSize int64, downloadedFileSize int64, startTime int64) bool {

    LOG_TRACE("DOWNLOAD_START", "Downloading %s", entry.Path)

    var existingFile, newFile *os.File
    var err error
    
    preferencePath := GetDuplicacyPreferencePath()
    temporaryPath := path.Join(preferencePath, "temporary")
    fullPath := joinPath(top, entry.Path)

    defer func() {
        if existingFile != nil {
            existingFile.Close()
        }
        if newFile != nil {
            newFile.Close()
        }

        if temporaryPath != fullPath {
            os.Remove(temporaryPath)
        }
    } ()

    // These are used to break the existing file into chunks.
    var existingChunks [] string
    var existingLengths [] int

    // These are to enable fast lookup of what chunks are available in the existing file.
    offsetMap := make(map[string] int64)
    lengthMap := make(map[string] int)
    var offset int64

    existingFile, err = os.Open(fullPath)
    if err != nil {
        if os.IsNotExist(err) {
            // macOS has no sparse file support
            if inPlace && entry.Size > 100 * 1024 * 1024 && runtime.GOOS != "darwin" {
                // Create an empty sparse file
                existingFile, err = os.OpenFile(fullPath, os.O_WRONLY | os.O_CREATE | os.O_TRUNC, 0600)
                if err != nil {
                    LOG_ERROR("DOWNLOAD_CREATE", "Failed to create the file %s for in-place writing: %v", fullPath, err)
                    return false
                }

                n := int64(1)
                // There is a go bug on Windows (https://github.com/golang/go/issues/21681) that causes Seek to fail
                // if the lower 32 bit of the offset argument is 0xffffffff.  Therefore we need to avoid that value by increasing n.
                if uint32(entry.Size) == 0 && (entry.Size >> 32) > 0 {
                    n = int64(2)
                }
                _, err = existingFile.Seek(entry.Size - n, 0)
                if err != nil {
                    LOG_ERROR("DOWNLOAD_CREATE", "Failed to resize the initial file %s for in-place writing: %v", fullPath, err)
                    return false
                }
                _, err = existingFile.Write([]byte("\x00\x00")[:n])
                if err != nil {
                    LOG_ERROR("DOWNLOAD_CREATE", "Failed to initialize the sparse file %s for in-place writing: %v", fullPath, err)
                    return false
                }
                existingFile.Close()
                existingFile, err = os.Open(fullPath)
                if err != nil {
                    LOG_ERROR("DOWNLOAD_OPEN", "Can't reopen the initial file just created: %v", err)
                    return false
                }
            }
        } else {
            LOG_TRACE("DOWNLOAD_OPEN", "Can't open the existing file: %v", err)
        }
    } else {
        if !overwrite {
            LOG_ERROR("DOWNLOAD_OVERWRITE",
                      "File %s already exists.  Please specify the -overwrite option to continue", entry.Path)
            return false
        }
    }

    fileHash := ""
    if existingFile != nil {

        if inPlace {
            // In inplace mode, we only consider chunks in the existing file with the same offsets, so we
            // break the original file at offsets retrieved from the backup
            fileHasher := manager.config.NewFileHasher()
            buffer := make([]byte, 64 * 1024)
            err = nil
            // We set to read one more byte so the file hash will be different if the file to be restored is a
            // truncated portion of the existing file
            for i := entry.StartChunk; i <= entry.EndChunk + 1; i++ {
                hasher := manager.config.NewKeyedHasher(manager.config.HashKey)
                chunkSize := 1  // the size of extra chunk beyond EndChunk
                if i == entry.StartChunk {
                    chunkSize -= entry.StartOffset
                } else if i == entry.EndChunk {
                    chunkSize = entry.EndOffset
                } else if i > entry.StartChunk && i < entry.EndChunk {
                    chunkSize = chunkDownloader.taskList[i].chunkLength
                }
                count := 0
                for count < chunkSize {
                    n := chunkSize - count
                    if n > cap(buffer) {
                        n = cap(buffer)
                    }
                    n, err := existingFile.Read(buffer[:n])
                    if n > 0 {
                        hasher.Write(buffer[:n])
                        fileHasher.Write(buffer[:n])
                        count += n
                    }
                    if err == io.EOF {
                        break
                    }
                    if err != nil {
                        LOG_ERROR("DOWNLOAD_SPLIT", "Failed to read existing file: %v", err)
                        return false
                    }
                }
                if count > 0 {
                    hash := string(hasher.Sum(nil))
                    existingChunks = append(existingChunks, hash)
                    existingLengths = append(existingLengths, chunkSize)
                    offsetMap[hash] = offset
                    lengthMap[hash] = chunkSize
                    offset += int64(chunkSize)
                }

                if err == io.EOF {
                    break
                }
            }
            fileHash = hex.EncodeToString(fileHasher.Sum(nil))
        } else {
            // If it is not inplace, we want to reuse any chunks in the existing file regardless their offets, so
            // we run the chunk maker to split the original file.
            chunkMaker.ForEachChunk(
                existingFile,
                func (chunk *Chunk, final bool) {
                    hash := chunk.GetHash()
                    chunkSize := chunk.GetLength()
                    existingChunks = append(existingChunks, hash)
                    existingLengths = append(existingLengths, chunkSize)
                    offsetMap[hash] = offset
                    lengthMap[hash] = chunkSize
                    offset += int64(chunkSize)
                },
                func (fileSize int64, hash string) (io.Reader, bool) {
                    fileHash = hash
                    return nil, false
                })
        }
        if fileHash == entry.Hash && fileHash != "" {
            LOG_TRACE("DOWNLOAD_SKIP", "File %s unchanged (by hash)", entry.Path)
            return false
        }
    }

    for i := entry.StartChunk; i <= entry.EndChunk; i++ {
        if _, found := offsetMap[chunkDownloader.taskList[i].chunkHash]; !found {
            chunkDownloader.taskList[i].needed = true
        }
    }

    chunkDownloader.Prefetch(entry)

    if inPlace {

        LOG_TRACE("DOWNLOAD_INPLACE", "Updating %s in place", fullPath)

        if existingFile == nil {
            // Create an empty file
            existingFile, err = os.OpenFile(fullPath, os.O_WRONLY | os.O_CREATE | os.O_TRUNC, 0600)
            if err != nil {
                LOG_ERROR("DOWNLOAD_CREATE", "Failed to create the file %s for in-place writing", fullPath)
            }
        } else {
            // Close and reopen in a different mode
            existingFile.Close()
            existingFile, err = os.OpenFile(fullPath, os.O_RDWR, 0)
            if err != nil {
                LOG_ERROR("DOWNLOAD_OPEN", "Failed to open the file %s for in-place writing", fullPath)
                return false
            }
        }

        existingFile.Seek(0, 0)

        j := 0
        offset := int64(0)
        existingOffset := int64(0)
        hasher := manager.config.NewFileHasher()

        for i := entry.StartChunk; i <= entry.EndChunk; i++ {

            for existingOffset < offset && j < len(existingChunks) {
                existingOffset += int64(existingLengths[j])
                j++
            }

            hash := chunkDownloader.taskList[i].chunkHash

            start := 0
            if i == entry.StartChunk {
                start = entry.StartOffset
            }
            end := chunkDownloader.taskList[i].chunkLength
            if i == entry.EndChunk {
                end = entry.EndOffset
            }

            _, err = existingFile.Seek(offset, 0)
            if err != nil {
                LOG_ERROR("DOWNLOAD_SEEK", "Failed to set the offset to %d for file %s: %v", offset, fullPath, err)
                return false
            }

            // Check if the chunk is available in the existing file
            if existingOffset == offset && start == 0 && j < len(existingChunks) &&
              end == existingLengths[j] && existingChunks[j] == hash {
                // Identical chunk found.  Run it through the hasher in order to compute the file hash.
                _, err := io.CopyN(hasher, existingFile, int64(existingLengths[j]))
                if err != nil {
                    LOG_ERROR("DOWNLOAD_READ", "Failed to read the existing chunk %s: %v", hash, err)
                    return false
                }
                if IsDebugging() {
                    LOG_DEBUG("DOWNLOAD_UNCHANGED", "Chunk %s is unchanged", manager.config.GetChunkIDFromHash(hash))
                }
            } else {
                chunk := chunkDownloader.WaitForChunk(i)
                _, err = existingFile.Write(chunk.GetBytes()[start: end])
                if err != nil {
                    LOG_ERROR("DOWNLOAD_WRITE", "Failed to write to the file: %v", err)
                    return false
                }
                hasher.Write(chunk.GetBytes()[start: end])
            }

            offset += int64(end - start)
        }

        // Must truncate the file if the new size is smaller
        if err = existingFile.Truncate(offset); err != nil {
            LOG_ERROR("DOWNLOAD_TRUNCATE", "Failed to truncate the file at %d: %v", offset, err)
            return false
        }

        // Verify the download by hash
        hash := hex.EncodeToString(hasher.Sum(nil))
        if hash != entry.Hash && hash != "" && entry.Hash != "" && !strings.HasPrefix(entry.Hash, "#") {
            LOG_ERROR("DOWNLOAD_HASH", "File %s has a mismatched hash: %s instead of %s (in-place)",
                      fullPath, "", entry.Hash)
            return false
        }

    } else {

        // Create the temporary file.
        newFile, err = os.OpenFile(temporaryPath, os.O_WRONLY | os.O_CREATE | os.O_TRUNC, 0600)
        if err != nil {
            LOG_ERROR("DOWNLOAD_OPEN", "Failed to open file for writing: %v", err)
            return false
          }

        hasher := manager.config.NewFileHasher()

        var localChunk *Chunk
        defer chunkDownloader.config.PutChunk(localChunk)

        var offset int64
        for i := entry.StartChunk; i <= entry.EndChunk; i++ {

            hasLocalCopy := false
            var data []byte

            hash := chunkDownloader.taskList[i].chunkHash
            if existingFile != nil {
                if offset, ok := offsetMap[hash]; ok {
                    // Retrieve the chunk from the existing file.
                    length := lengthMap[hash]
                    existingFile.Seek(offset, 0)
                    if localChunk == nil {
                        localChunk = chunkDownloader.config.GetChunk()
                    }
                    localChunk.Reset(true)
                    _, err = io.CopyN(localChunk, existingFile, int64(length))
                    if err == nil {
                        hasLocalCopy = true
                        data = localChunk.GetBytes()
                        if IsDebugging() {
                            LOG_DEBUG("DOWNLOAD_LOCAL_COPY", "Local copy for chunk %s is available",
                                    manager.config.GetChunkIDFromHash(hash))
                        }
                    }
                }
            }

            if !hasLocalCopy {
                chunk := chunkDownloader.WaitForChunk(i)
                // If the chunk was downloaded from the storage, we may still need a portion of it.
                start := 0
                if i == entry.StartChunk {
                    start = entry.StartOffset
                }
                end := chunk.GetLength()
                if i == entry.EndChunk {
                    end = entry.EndOffset
                }
                data = chunk.GetBytes()[start: end]
            }

            _, err = newFile.Write(data)
            if err != nil {
                LOG_ERROR("DOWNLOAD_WRITE", "Failed to write file: %v", err)
                return false
            }

            hasher.Write(data)
            offset += int64(len(data))
        }

        hash := hex.EncodeToString(hasher.Sum(nil))
        if hash != entry.Hash && hash != "" && entry.Hash != "" && !strings.HasPrefix(entry.Hash, "#") {
            LOG_ERROR("DOWNLOAD_HASH", "File %s has a mismatched hash: %s instead of %s",
                      entry.Path, hash, entry.Hash)
            return false
        }


        if existingFile != nil {
            existingFile.Close()
            existingFile = nil
        }

        newFile.Close()
        newFile = nil

        err = os.Remove(fullPath)
        if err != nil && !os.IsNotExist(err) {
            LOG_ERROR("DOWNLOAD_REMOVE", "Failed to remove the old file: %v", err)
            return false
        }

        err = os.Rename(temporaryPath, fullPath)
        if err != nil {
            LOG_ERROR("DOWNLOAD_RENAME", "Failed to rename the file %s to %s: %v", temporaryPath, fullPath, err)
            return false
        }
    }

    if !showStatistics {
        LOG_INFO("DOWNLOAD_DONE", "Downloaded %s (%d)", entry.Path, entry.Size)
    }
    return true
}

// CopySnapshots copies the specified snapshots from one storage to the other.
func (manager *BackupManager) CopySnapshots(otherManager *BackupManager, snapshotID string,
                                              revisionsToBeCopied []int, threads int) bool {

    if !manager.config.IsCompatiableWith(otherManager.config) {
        LOG_ERROR("CONFIG_INCOMPATIABLE", "Two storages are not compatiable for the copy operation")
        return false
    }

    if snapshotID == "" && len(revisionsToBeCopied) > 0 {
        LOG_ERROR("SNAPSHOT_ERROR", "You must specify the snapshot id when one or more revisions are specified.")
        return false
    }

    revisionMap := make(map[string]map[int]bool)

    _, found := revisionMap[snapshotID]
    if !found {
        revisionMap[snapshotID] = make(map[int]bool)
    }

    for _, revision := range revisionsToBeCopied {
        revisionMap[snapshotID][revision] = true
    }

    var snapshots [] *Snapshot
    var otherSnapshots [] *Snapshot
    var snapshotIDs [] string
    var err error

    if snapshotID == "" {
        snapshotIDs, err = manager.SnapshotManager.ListSnapshotIDs()
        if err != nil {
            LOG_ERROR("COPY_LIST", "Failed to list all snapshot ids: %v", err)
            return false
        }
    } else {
        snapshotIDs = [] string { snapshotID }
    }

    for _, id := range snapshotIDs {
        _, found := revisionMap[id]
        if !found {
            revisionMap[id] = make(map[int]bool)
        }
        revisions, err := manager.SnapshotManager.ListSnapshotRevisions(id)
        if err != nil {
            LOG_ERROR("SNAPSHOT_LIST", "Failed to list all revisions for snapshot %s: %v", id, err)
            return false
        }

        for _, revision := range revisions {
            if len(revisionsToBeCopied) > 0 {
                if _, found := revisionMap[id][revision]; found {
                    revisionMap[id][revision] = true
                } else {
                    revisionMap[id][revision] = false
                    continue
                }
            } else {
                revisionMap[id][revision] = true
            }

            snapshotPath := fmt.Sprintf("snapshots/%s/%d", id, revision)
            exist, _, _, err := otherManager.storage.GetFileInfo(0, snapshotPath)
            if err != nil {
                LOG_ERROR("SNAPSHOT_INFO", "Failed to check if there is a snapshot %s at revision %d: %v",
                          id, revision, err)
                return false
            }

            if exist {
                LOG_INFO("SNAPSHOT_EXIST", "Snapshot %s at revision %d already exists at the destination storage",
                          id, revision)
                revisionMap[id][revision] = false
                continue
            }

            snapshot := manager.SnapshotManager.DownloadSnapshot(id, revision)
            snapshots = append(snapshots, snapshot)
        }

        otherRevisions, err := otherManager.SnapshotManager.ListSnapshotRevisions(id)
        if err != nil {
            LOG_ERROR("SNAPSHOT_LIST", "Failed to list all revisions at the destination for snapshot %s: %v", id, err)
            return false
        }

        for _, otherRevision := range otherRevisions {
            otherSnapshot := otherManager.SnapshotManager.DownloadSnapshot(id, otherRevision)
            otherSnapshots = append(otherSnapshots, otherSnapshot)
        }

    }

    if len(snapshots) == 0 {
        LOG_INFO("SNAPSHOT_COPY", "Nothing to copy, all snapshot revisions exist at the destination.")
        return true
    }

    chunks := make(map[string]bool)

    for _, snapshot := range snapshots {

        if revisionMap[snapshot.ID][snapshot.Revision] == false {
            continue
        }

        LOG_TRACE("SNAPSHOT_COPY", "Copying snapshot %s at revision %d", snapshot.ID, snapshot.Revision)

        for _, chunkHash := range snapshot.FileSequence {
            chunks[chunkHash] = true
        }

        for _, chunkHash := range snapshot.ChunkSequence {
            chunks[chunkHash] = true
        }

        for _, chunkHash := range snapshot.LengthSequence {
            chunks[chunkHash] = true
        }

        description := manager.SnapshotManager.DownloadSequence(snapshot.ChunkSequence)
        err := snapshot.LoadChunks(description)
        if err != nil {
            LOG_ERROR("SNAPSHOT_CHUNK", "Failed to load chunks for snapshot %s at revision %d: %v",
                      snapshot.ID, snapshot.Revision, err)
            return false
        }

        for _, chunkHash := range snapshot.ChunkHashes {
            chunks[chunkHash] = true
        }
    }

    for _, otherSnapshot := range otherSnapshots {

        for _, chunkHash := range otherSnapshot.FileSequence {
            if  _, found := chunks[chunkHash]; found {
                chunks[chunkHash] = false
            }
        }

        for _, chunkHash := range otherSnapshot.ChunkSequence {
            if _, found := chunks[chunkHash]; found {
                chunks[chunkHash] = false
            }
        }

        for _, chunkHash := range otherSnapshot.LengthSequence {
            if _, found := chunks[chunkHash]; found {
                chunks[chunkHash] = false
            }
        }

        description := otherManager.SnapshotManager.DownloadSequence(otherSnapshot.ChunkSequence)
        err := otherSnapshot.LoadChunks(description)
        if err != nil {
            LOG_ERROR("SNAPSHOT_CHUNK", "Failed to load chunks for destination snapshot %s at revision %d: %v",
                      otherSnapshot.ID, otherSnapshot.Revision, err)
            return false
        }

        for _, chunkHash := range otherSnapshot.ChunkHashes {
            if _, found := chunks[chunkHash]; found {
                chunks[chunkHash] = false
            }
        }
    }

    chunkDownloader := CreateChunkDownloader(manager.config, manager.storage, nil, false, threads)

    chunkUploader := CreateChunkUploader(otherManager.config, otherManager.storage, nil, threads,
        func(chunk *Chunk, chunkIndex int, skipped bool, chunkSize int, uploadSize int) {
            if skipped {
                LOG_INFO("SNAPSHOT_COPY", "Chunk %s (%d/%d) exists at the destination", chunk.GetID(), chunkIndex, len(chunks))
            } else {
                LOG_INFO("SNAPSHOT_COPY", "Chunk %s (%d/%d) copied to the destination", chunk.GetID(), chunkIndex, len(chunks))
            }
            otherManager.config.PutChunk(chunk)
        })

    chunkUploader.Start()

    totalCopied := 0
    totalSkipped := 0
    chunkIndex := 0

    for chunkHash, needsCopy := range chunks {
        chunkIndex++
        chunkID := manager.config.GetChunkIDFromHash(chunkHash)
        if needsCopy {
            newChunkID := otherManager.config.GetChunkIDFromHash(chunkHash)
            LOG_DEBUG("SNAPSHOT_COPY", "Copying chunk %s to %s", chunkID, newChunkID)
            i := chunkDownloader.AddChunk(chunkHash)
            chunk := chunkDownloader.WaitForChunk(i)
            newChunk := otherManager.config.GetChunk()
            newChunk.Reset(true)
            newChunk.Write(chunk.GetBytes())
            chunkUploader.StartChunk(newChunk, chunkIndex)
            totalCopied++
        } else {
            LOG_INFO("SNAPSHOT_COPY", "Chunk %s (%d/%d) exists at the destination.", chunkID, chunkIndex, len(chunks))
            totalSkipped++
        }
    }

    chunkDownloader.Stop()
    chunkUploader.Stop()

    LOG_INFO("SNAPSHOT_COPY", "Total chunks copied = %d, skipped = %d.", totalCopied, totalSkipped)

    for _, snapshot := range snapshots {
<<<<<<< HEAD
        if !manager.config.dryRun {
            otherManager.storage.CreateDirectory(0, fmt.Sprintf("snapshots/%s", manager.snapshotID))
        }
=======
        if revisionMap[snapshot.ID][snapshot.Revision] == false {
            continue
        }
        otherManager.storage.CreateDirectory(0, fmt.Sprintf("snapshots/%s", snapshot.ID))
>>>>>>> 8808ad5c
        description, _ := snapshot.MarshalJSON()
        path := fmt.Sprintf("snapshots/%s/%d", snapshot.ID, snapshot.Revision)
        otherManager.SnapshotManager.UploadFile(path, path, description)
        LOG_INFO("SNAPSHOT_COPY", "Copied snapshot %s at revision %d", snapshot.ID, snapshot.Revision)
    }

    return true
}<|MERGE_RESOLUTION|>--- conflicted
+++ resolved
@@ -1695,16 +1695,12 @@
     LOG_INFO("SNAPSHOT_COPY", "Total chunks copied = %d, skipped = %d.", totalCopied, totalSkipped)
 
     for _, snapshot := range snapshots {
-<<<<<<< HEAD
         if !manager.config.dryRun {
-            otherManager.storage.CreateDirectory(0, fmt.Sprintf("snapshots/%s", manager.snapshotID))
-        }
-=======
-        if revisionMap[snapshot.ID][snapshot.Revision] == false {
-            continue
+            if revisionMap[snapshot.ID][snapshot.Revision] == false {
+              continue
+          }
         }
         otherManager.storage.CreateDirectory(0, fmt.Sprintf("snapshots/%s", snapshot.ID))
->>>>>>> 8808ad5c
         description, _ := snapshot.MarshalJSON()
         path := fmt.Sprintf("snapshots/%s/%d", snapshot.ID, snapshot.Revision)
         otherManager.SnapshotManager.UploadFile(path, path, description)
